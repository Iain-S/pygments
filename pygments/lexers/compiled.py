--- conflicted
+++ resolved
@@ -28,14 +28,9 @@
            'FortranLexer', 'GLShaderLexer', 'PrologLexer', 'CythonLexer',
            'ValaLexer', 'OocLexer', 'GoLexer', 'FelixLexer', 'AdaLexer',
            'Modula2Lexer', 'BlitzMaxLexer', 'BlitzBasicLexer', 'NimrodLexer',
-           'FantomLexer', 'RustLexer', 'CudaLexer', 'MonkeyLexer',
+           'FantomLexer', 'RustLexer', 'CudaLexer', 'MonkeyLexer', 'SwigLexer',
            'DylanLidLexer', 'DylanConsoleLexer', 'CobolLexer',
-<<<<<<< HEAD
            'CobolFreeformatLexer', 'LogosLexer', 'ClayLexer']
-=======
-           'SwigLexer', 'CobolFreeformatLexer', 'LogosLexer']
->>>>>>> b7b1f219
-
 
 class CFamilyLexer(RegexLexer):
     """
@@ -319,81 +314,6 @@
             (r'[a-zA-Z_][a-zA-Z0-9_]*', Name.Class, '#pop'),
             # template specification
             (r'\s*(?=>)', Text, '#pop'),
-        ],
-    }
-
-
-class NesCLexer(CLexer):
-    """
-    For `nesC <https://github.com/tinyos/nesc>`_ source code with preprocessor
-    directives.
-    """
-    name = 'nesC'
-    aliases = ['nesc']
-    filenames = ['*.nc']
-    mimetypes = ['text/x-nescsrc']
-
-    tokens = {
-        'statements': [
-            (r'(abstract|as|async|atomic|call|command|component|components|'
-             r'configuration|event|extends|generic|implementation|includes|'
-             r'interface|module|new|norace|post|provides|signal|task|uses)\b',
-             Keyword),
-            (r'(nx_struct|nx_union|nx_int8_t|nx_int16_t|nx_int32_t|nx_int64_t|'
-             r'nx_uint8_t|nx_uint16_t|nx_uint32_t|nx_uint64_t)\b',
-             Keyword.Type),
-            inherit,
-        ],
-    }
-
-
-class ClayLexer(RegexLexer):
-    """
-    For `Clay <http://claylabs.com/clay/>`_ source.
-
-    *New in Pygments 1.7.*
-    """
-    name = 'Clay'
-    filenames = ['*.clay']
-    aliases = ['clay']
-    mimetypes = ['text/x-clay']
-    tokens = {
-        'root': [
-            (r'\s', Text),
-            (r'//.*?$', Comment.Singleline),
-            (r'/(\\\n)?[*](.|\n)*?[*](\\\n)?/', Comment.Multiline),
-            (r'\b(public|private|import|as|record|variant|instance'
-             r'|define|overload|default|external|alias'
-             r'|rvalue|ref|forward|inline|noinline|forceinline'
-             r'|enum|var|and|or|not|if|else|goto|return|while'
-             r'|switch|case|break|continue|for|in|true|false|try|catch|throw'
-             r'|finally|onerror|staticassert|eval|when|newtype'
-             r'|__FILE__|__LINE__|__COLUMN__|__ARG__'
-             r')\b', Keyword),
-            (r'[~!%^&*+=|:<>/-]', Operator),
-            (r'[#(){}\[\],;.]', Punctuation),
-            (r'0x[0-9a-fA-F]+[LlUu]*', Number.Hex),
-            (r'\d+[LlUu]*', Number.Integer),
-            (r'\b(true|false)\b', Name.Builtin),
-            (r'(?i)[a-z_?][a-z_?0-9]*', Name),
-            (r'"""', String, 'tdqs'),
-            (r'"', String, 'dqs'),
-        ],
-        'strings': [
-            (r'(?i)\\(x[0-9a-f]{2}|.)', String.Escape),
-            (r'.', String),
-        ],
-        'nl': [
-            (r'\n', String),
-        ],
-        'dqs': [
-            (r'"', String, '#pop'),
-            include('strings'),
-        ],
-        'tdqs': [
-            (r'"""', String, '#pop'),
-            include('strings'),
-            include('nl'),
         ],
     }
 
@@ -2713,86 +2633,6 @@
     }
 
 
-class BlitzBasicLexer(RegexLexer):
-    """
-    For `BlitzBasic <http://blitzbasic.com>`_ source code.
-    """
-
-    name = 'BlitzBasic'
-    aliases = ['blitzbasic', 'b3d', 'bplus']
-    filenames = ['*.bb', '*.decls']
-    mimetypes = ['text/x-bb']
-
-    bb_vopwords = (r'\b(Shl|Shr|Sar|Mod|Or|And|Not|'
-                   r'Abs|Sgn|Handle|Int|Float|Str|'
-                   r'First|Last|Before|After)\b')
-    bb_sktypes = r'@{1,2}|[#$%]'
-    bb_name = r'[a-z][a-z0-9_]*'
-    bb_var = (r'(%s)(?:([ \t]*)(%s)|([ \t]*)([.])([ \t]*)(?:(%s)))?') % \
-                (bb_name, bb_sktypes, bb_name)
-
-    flags = re.MULTILINE | re.IGNORECASE
-    tokens = {
-        'root': [
-            # Text
-            (r'[ \t]+', Text),
-            # Comments
-            (r";.*?\n", Comment.Single),
-            # Data types
-            ('"', String.Double, 'string'),
-            # Numbers
-            (r'[0-9]+\.[0-9]*(?!\.)', Number.Float),
-            (r'\.[0-9]+(?!\.)', Number.Float),
-            (r'[0-9]+', Number.Integer),
-            (r'\$[0-9a-f]+', Number.Hex),
-            (r'\%[10]+', Number), # Binary
-            # Other
-            (r'(?:%s|([+\-*/~=<>^]))' % (bb_vopwords), Operator),
-            (r'[(),:\[\]\\]', Punctuation),
-            (r'\.([ \t]*)(%s)' % bb_name, Name.Label),
-            # Identifiers
-            (r'\b(New)\b([ \t]+)(%s)' % (bb_name),
-             bygroups(Keyword.Reserved, Text, Name.Class)),
-            (r'\b(Gosub|Goto)\b([ \t]+)(%s)' % (bb_name),
-             bygroups(Keyword.Reserved, Text, Name.Label)),
-            (r'\b(Object)\b([ \t]*)([.])([ \t]*)(%s)\b' % (bb_name),
-             bygroups(Operator, Text, Punctuation, Text, Name.Class)),
-            (r'\b%s\b([ \t]*)(\()' % bb_var,
-             bygroups(Name.Function, Text, Keyword.Type,Text, Punctuation,
-                      Text, Name.Class, Text, Punctuation)),
-            (r'\b(Function)\b([ \t]+)%s' % bb_var,
-             bygroups(Keyword.Reserved, Text, Name.Function, Text, Keyword.Type,
-                              Text, Punctuation, Text, Name.Class)),
-            (r'\b(Type)([ \t]+)(%s)' % (bb_name),
-             bygroups(Keyword.Reserved, Text, Name.Class)),
-            # Keywords
-            (r'\b(Pi|True|False|Null)\b', Keyword.Constant),
-            (r'\b(Local|Global|Const|Field|Dim)\b', Keyword.Declaration),
-            (r'\b(End|Return|Exit|'
-             r'Chr|Len|Asc|'
-             r'New|Delete|Insert|'
-             r'Include|'
-             r'Function|'
-             r'Type|'
-             r'If|Then|Else|ElseIf|EndIf|'
-             r'For|To|Next|Step|Each|'
-             r'While|Wend|'
-             r'Repeat|Until|Forever|'
-             r'Select|Case|Default|'
-             r'Goto|Gosub|Data|Read|Restore)\b', Keyword.Reserved),
-            # Final resolve (for variable names and such)
-#            (r'(%s)' % (bb_name), Name.Variable),
-            (bb_var, bygroups(Name.Variable, Text, Keyword.Type,
-                              Text, Punctuation, Text, Name.Class)),
-        ],
-        'string': [
-            (r'""', String.Double),
-            (r'"C?', String.Double, '#pop'),
-            (r'[^"]+', String.Double),
-        ],
-    }
-
-
 class NimrodLexer(RegexLexer):
     """
     For `Nimrod <http://nimrod-code.org/>`_ source code.
