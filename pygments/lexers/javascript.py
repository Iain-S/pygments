--- conflicted
+++ resolved
@@ -1563,12 +1563,8 @@
             line = match.group()
             if line.startswith('> '):
                 insertions.append((len(curcode),
-<<<<<<< HEAD
-                    [(0, Generic.Prompt, line[:2])]))
-=======
                     [(0, Generic.Prompt, line[:1]),
                      (1, Whitespace, line[1:2])]))
->>>>>>> 63a24f39
 
                 curcode += line[2:]
             elif line.startswith('...'):
